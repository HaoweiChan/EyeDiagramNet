import pickle
import warnings
import numpy as np
import pandas as pd
import matplotlib.pyplot as plt
from pathlib import Path
from typing import List

from common.parameters import SampleResult as SimulationResult

# Try to import seaborn, make it optional
try:
    import seaborn as sns
    sns.set_palette("husl")
except ImportError:
    print("Warning: seaborn not available, using default matplotlib styling")
    sns = None

# Try to import direction_utils, handle potential ImportError
try:
    from simulation.io.direction_utils import get_valid_block_sizes
except ImportError:
    print("Warning: Could not import get_valid_block_sizes from simulation.io.direction_utils.")
    def get_valid_block_sizes(n_lines):
        return {1}

from .cleaning import estimate_block_size


<<<<<<< HEAD
def detect_duplicate_configs(results: List[SimulationResult], precision: int = 8) -> dict:
=======
def detect_contaminated_configs(results: List[SimulationResult]) -> dict:
    """
    Detect samples where config values are actually parameter names (strings).
    This happens when to_list(return_keys=True) return order was swapped.
    """
    if not results:
        return {
            'total_samples': 0,
            'contaminated_count': 0,
            'contaminated_indices': [],
            'contamination_details': []
        }
    
    contaminated_indices = []
    contamination_details = []
    
    for i, result in enumerate(results):
        is_contaminated = False
        issue_desc = []
        
        # Check if config_values contains strings (should be numeric)
        if result.config_values and isinstance(result.config_values[0], str):
            is_contaminated = True
            issue_desc.append("config_values contains strings instead of numbers")
        
        # Check if config_values match config_keys (indicating they're swapped)
        if result.config_keys and result.config_values:
            if len(result.config_keys) == len(result.config_values):
                # Check if the values are actually the keys
                if all(isinstance(v, str) and v in result.config_keys for v in result.config_values):
                    is_contaminated = True
                    issue_desc.append("config_values match config_keys (likely swapped)")
        
        if is_contaminated:
            contaminated_indices.append(i)
            contamination_details.append({
                'sample_index': i,
                'issues': issue_desc,
                'config_keys': result.config_keys[:3] if result.config_keys else [],
                'config_values': result.config_values[:3] if result.config_values else [],
            })
    
    return {
        'total_samples': len(results),
        'contaminated_count': len(contaminated_indices),
        'contaminated_indices': contaminated_indices,
        'contamination_details': contamination_details[:5]  # Show first 5 examples
    }


def detect_duplicate_configs(results: List[SimulationResult]) -> dict:
>>>>>>> 0babbbd8
    """Detect duplicate configuration values within a list of simulation results."""
    if not results:
        return {'total_samples': 0, 'unique_configs': 0, 'duplicate_count': 0, 'duplicate_groups': []}
    
    config_to_indices = {}
    
    for i, result in enumerate(results):
        try:
            # Round float values to handle precision issues before creating the tuple
            rounded_values = [round(v, precision) if isinstance(v, float) else v for v in result.config_values]
            config_tuple = tuple(rounded_values)
            
            if config_tuple not in config_to_indices:
                config_to_indices[config_tuple] = []
            config_to_indices[config_tuple].append(i)
        except (TypeError, ValueError):
            # If a config is not hashable, we can't check it for duplication. Treat as unique by giving it a unique key.
            config_to_indices[f"unhashable_{i}"] = [i]
    
    # Find duplicates
    duplicate_groups = []
    duplicate_count = 0
    
    for config_tuple, indices in config_to_indices.items():
        if len(indices) > 1:
            duplicate_groups.append({
                'config_values': list(config_tuple),
                'sample_indices': indices,
                'count': len(indices)
            })
            duplicate_count += len(indices) - 1  # All but one are duplicates
    
    return {
        'total_samples': len(results),
        'unique_configs': len(config_to_indices),
        'duplicate_count': duplicate_count,
        'duplicate_groups': duplicate_groups
    }

<<<<<<< HEAD
=======

def analyze_contamination_across_files(pickle_files_list: list[Path]) -> dict:
    """Analyze contaminated config values across all pickle files."""
    file_contamination_stats = {}
    total_contaminated = 0
    total_samples = 0
    contaminated_files = []
    
    from common.pickle_utils import load_pickle_data
    
    for pfile in pickle_files_list:
        try:
            results = load_pickle_data(pfile)
            if results:
                file_stats = detect_contaminated_configs(results)
                file_contamination_stats[str(pfile)] = file_stats
                total_contaminated += file_stats['contaminated_count']
                total_samples += file_stats['total_samples']
                
                if file_stats['contaminated_count'] > 0:
                    contaminated_files.append({
                        'file': pfile.name,
                        'path': str(pfile),
                        'contaminated_count': file_stats['contaminated_count'],
                        'total_samples': file_stats['total_samples'],
                        'contamination_rate': file_stats['contaminated_count'] / file_stats['total_samples'] * 100
                    })
        except Exception as e:
            file_contamination_stats[str(pfile)] = {
                'error': str(e),
                'total_samples': 0,
                'contaminated_count': 0,
                'contaminated_indices': [],
                'contamination_details': []
            }
    
    return {
        'file_stats': file_contamination_stats,
        'total_samples_across_files': total_samples,
        'total_contaminated_across_files': total_contaminated,
        'contaminated_files': contaminated_files,
        'files_with_contamination_count': len(contaminated_files)
    }


>>>>>>> 0babbbd8
def analyze_duplications_across_files(pickle_files_list: list[Path]) -> dict:
    """Analyze duplications in config values across all pickle files."""
    file_duplication_stats = {}
    total_duplicates = 0
    total_samples = 0
    total_unique_configs = 0
    
    from common.pickle_utils import load_pickle_data
    
    for pfile in pickle_files_list:
        try:
            results = load_pickle_data(pfile)
            if results:
                file_stats = detect_duplicate_configs(results)
                file_duplication_stats[str(pfile)] = file_stats
                total_duplicates += file_stats['duplicate_count']
                total_samples += file_stats['total_samples']
                total_unique_configs += file_stats['unique_configs']
        except Exception as e:
            file_duplication_stats[str(pfile)] = {
                'error': str(e),
                'total_samples': 0,
                'unique_configs': 0,
                'duplicate_count': 0,
                'duplicate_groups': []
            }
    
    return {
        'file_stats': file_duplication_stats,
        'total_samples_across_files': total_samples,
        'total_unique_configs_across_files': total_unique_configs,
        'total_duplicates_across_files': total_duplicates,
        'files_with_duplicates': sum(1 for stats in file_duplication_stats.values() 
                                   if isinstance(stats, dict) and stats.get('duplicate_count', 0) > 0)
    }


def detect_legacy_format_files(pickle_files_list: list[Path]) -> dict:
    """Detect which pickle files use legacy naming conventions."""
    legacy_stats = {
        'legacy_files': 0,
        'new_format_files': 0,
        'malformed_files': 0,
        'legacy_file_names': []
    }
    
    for pfile in pickle_files_list:
        try:
            with open(pfile, 'rb') as f:
                data = pickle.load(f)
        except Exception:
            legacy_stats['malformed_files'] += 1
            continue
            
        # Check for legacy vs new format
        if isinstance(data, dict):
            has_legacy = 'snp_txs' in data and 'snp_rxs' in data
            has_new = 'snp_drvs' in data and 'snp_odts' in data
            
            if has_legacy and not has_new:
                legacy_stats['legacy_files'] += 1
                legacy_stats['legacy_file_names'].append(pfile.name)
            elif has_new:
                legacy_stats['new_format_files'] += 1
            else:
                legacy_stats['malformed_files'] += 1
        else:
            legacy_stats['malformed_files'] += 1
    
    return legacy_stats

warnings.filterwarnings('ignore')
plt.style.use('default')
plt.rcParams['figure.figsize'] = (12, 8)


def is_numeric_list(data: list) -> bool:
    """Check if a list contains numeric data (non-string)."""
    if not data or not isinstance(data, (list, np.ndarray)):
        return False
    return not isinstance(data[0], str)

def compute_direction_stats_for_files(pickle_files_list: list[Path]) -> pd.DataFrame:
    """Build a per-sample directions stats dataframe across all files."""
    stats: list[dict] = []
    for pfile in pickle_files_list:
        try:
            with open(pfile, 'rb') as f:
                data = pickle.load(f)
        except Exception:
            continue
        directions_list = data.get('directions', []) or []
        for i, dir_arr in enumerate(directions_list):
            arr = np.asarray(dir_arr).astype(int).flatten()
            n_lines = int(arr.size)
            if n_lines == 0:
                continue
            block_est = estimate_block_size(arr)
            valid_sizes = get_valid_block_sizes(n_lines)
            is_valid = block_est in valid_sizes
            stats.append({
                'file': str(pfile),
                'sample_idx': i,
                'n_lines': n_lines,
                'block_size_estimate': block_est,
                'is_valid_block_size': is_valid,
                'zeros': int((arr == 0).sum()),
                'ones': int((arr == 1).sum()),
            })
    if not stats:
        return pd.DataFrame(columns=['file','sample_idx','n_lines','block_size_estimate','is_valid_block_size','zeros','ones'])
    return pd.DataFrame(stats)

def plot_eye_width_distributions(all_results: List[SimulationResult], output_dir: Path):
    """Generates and saves plots for eye-width distributions."""
    if not all_results:
        print("No eye width data to plot.")
        return

    # Extract line_ews from the list of dataclasses
    line_ews_array = np.array([res.line_ews for res in all_results])
    
    fig, axes = plt.subplots(2, 2, figsize=(15, 10))
    
    # Overall distribution
    axes[0,0].hist(line_ews_array.flatten(), bins=50, alpha=0.7, edgecolor='black')
    axes[0,0].set_title('Overall Eye Width Distribution')
    axes[0,0].set_xlabel('Eye Width')
    axes[0,0].set_ylabel('Frequency')
    axes[0,0].axvline(np.nanmean(line_ews_array), color='red', linestyle='--', label=f'Mean: {np.nanmean(line_ews_array):.2f}')
    axes[0,0].legend()
    
    # Distribution excluding closed eyes
    open_eyes = line_ews_array[line_ews_array >= 0]
    if len(open_eyes) > 0:
        axes[0,1].hist(open_eyes.flatten(), bins=50, alpha=0.7, edgecolor='black', color='green')
        axes[0,1].set_title('Eye Width Distribution (Open Eyes Only)')
        axes[0,1].set_xlabel('Eye Width')
        axes[0,1].set_ylabel('Frequency')
        axes[0,1].axvline(np.nanmean(open_eyes), color='red', linestyle='--', label=f'Mean: {np.nanmean(open_eyes):.2f}')
        axes[0,1].legend()
        
    # Box plot by line
    if line_ews_array.ndim > 1 and line_ews_array.shape[1] > 1:
        line_data = [line_ews_array[:, i] for i in range(line_ews_array.shape[1])]
        axes[1,0].boxplot(line_data, labels=[f'Line {i}' for i in range(len(line_data))])
        axes[1,0].set_title('Eye Width Distribution by Line')
        axes[1,0].set_ylabel('Eye Width')
    else:
        axes[1,0].text(0.5, 0.5, 'Single line data or 1D array', ha='center', va='center', transform=axes[1,0].transAxes)
        axes[1,0].set_title('Eye Width by Line (N/A)')
        
    # Cumulative distribution
    sorted_ews = np.sort(line_ews_array.flatten())
    y_vals = np.arange(1, len(sorted_ews) + 1) / len(sorted_ews)
    axes[1,1].plot(sorted_ews, y_vals)
    axes[1,1].set_title('Cumulative Distribution of Eye Widths')
    axes[1,1].set_xlabel('Eye Width')
    axes[1,1].set_ylabel('Cumulative Probability')
    axes[1,1].grid(True, alpha=0.3)
    
    plt.tight_layout()
    plot_path = output_dir / 'eye_width_distributions.png'
    plt.savefig(plot_path, dpi=300, bbox_inches='tight')
    print(f"\nDistribution plots saved to: {plot_path}")

def generate_summary_report(pickle_dir: Path, pickle_files: list, all_results: List[SimulationResult], analysis_results: dict, output_dir: Path):
    """Generates and saves a final summary report."""
    report = []
    report.append("EYE DIAGRAM TRAINING DATA SUMMARY REPORT")
    report.append("=" * 50)
    report.append(f"Generated: {pd.Timestamp.now()}")
    report.append(f"Data directory: {pickle_dir}")
    report.append("")

    # Detect legacy format files
    legacy_stats = detect_legacy_format_files(pickle_files)
    
    # Dataset overview
    report.append("DATASET OVERVIEW:")
    report.append(f"  Total pickle files: {len(pickle_files)}")
    report.append(f"  Total samples: {len(all_results)}")
    if all_results:
        report.append(f"  Parameters per sample: {len(all_results[0].config_values)}")
        report.append(f"  Lines per sample: {len(all_results[0].line_ews)}")
    report.append("")
    
    # Data format analysis
    report.append("DATA FORMAT ANALYSIS:")
    report.append(f"  New format files (snp_drvs/snp_odts): {legacy_stats['new_format_files']}")
    report.append(f"  Legacy format files (snp_txs/snp_rxs): {legacy_stats['legacy_files']}")
    report.append(f"  Malformed files: {legacy_stats['malformed_files']}")
    if legacy_stats['legacy_files'] > 0:
        report.append(f"  Legacy files found: {', '.join(legacy_stats['legacy_file_names'][:5])}" + 
                      (f" and {len(legacy_stats['legacy_file_names']) - 5} more..." if len(legacy_stats['legacy_file_names']) > 5 else ""))
    report.append("")

    # Eye width statistics
    if all_results:
        line_ews_array = np.array([res.line_ews for res in all_results])
        report.append("EYE WIDTH STATISTICS:")
        report.append(f"  Mean: {np.nanmean(line_ews_array):.3f}")
        report.append(f"  Std: {np.nanstd(line_ews_array):.3f}")
        report.append(f"  Min: {np.nanmin(line_ews_array):.3f}")
        report.append(f"  Max: {np.nanmax(line_ews_array):.3f}")
        report.append(f"  Closed eyes: {(line_ews_array < 0).sum()} ({(line_ews_array < 0).mean()*100:.1f}%)")
        report.append("")

    # File statistics
    if analysis_results.get('file_stats'):
        summary_df = pd.DataFrame(analysis_results['file_stats'])
        report.append("FILE STATISTICS:")
        report.append(f"  Average samples per file: {summary_df['samples'].mean():.1f}")
        report.append(f"  Min samples per file: {summary_df['samples'].min()}")
        report.append(f"  Max samples per file: {summary_df['samples'].max()}")
        report.append("")

    # Contamination analysis (CRITICAL)
    if analysis_results.get('contamination_stats'):
        cont_stats = analysis_results['contamination_stats']
        report.append("⚠️  CONTAMINATION ANALYSIS (CRITICAL):")
        report.append(f"  Files with contaminated configs: {cont_stats['files_with_contamination_count']}/{len(pickle_files)}")
        report.append(f"  Total contaminated samples: {cont_stats['total_contaminated_across_files']}")
        
        if cont_stats['total_samples_across_files'] > 0:
            cont_percentage = (cont_stats['total_contaminated_across_files'] / 
                             cont_stats['total_samples_across_files'] * 100)
            report.append(f"  Contamination rate: {cont_percentage:.2f}%")
        
        # Report contaminated files
        if cont_stats['contaminated_files']:
            report.append(f"\n  ⚠️  CONTAMINATED FILES (config values are parameter names):")
            for file_info in cont_stats['contaminated_files'][:10]:
                report.append(f"    - {file_info['file']}: {file_info['contaminated_count']}/{file_info['total_samples']} "
                            f"samples ({file_info['contamination_rate']:.1f}%)")
            if len(cont_stats['contaminated_files']) > 10:
                report.append(f"    ... and {len(cont_stats['contaminated_files']) - 10} more contaminated files")
            
            report.append(f"\n  ⚠️  RECOMMENDED ACTION: Delete these contaminated files and regenerate data!")
        
        report.append("")
    
    # Duplication analysis
    if analysis_results.get('duplication_stats'):
        dup_stats = analysis_results['duplication_stats']
        report.append("DUPLICATION ANALYSIS:")
        report.append(f"  Files with duplicates: {dup_stats['files_with_duplicates']}/{len(pickle_files)}")
        report.append(f"  Total duplicate samples: {dup_stats['total_duplicates_across_files']}")
        report.append(f"  Total unique configurations: {dup_stats['total_unique_configs_across_files']}")
        
        if dup_stats['total_samples_across_files'] > 0:
            dup_percentage = (dup_stats['total_duplicates_across_files'] / 
                            dup_stats['total_samples_across_files'] * 100)
            report.append(f"  Duplication rate: {dup_percentage:.2f}%")
        
        # Report files with high duplication rates
        high_dup_files = []
        for file_path, file_stats in dup_stats['file_stats'].items():
            if isinstance(file_stats, dict) and file_stats.get('duplicate_count', 0) > 0:
                if file_stats['total_samples'] > 0:
                    dup_rate = file_stats['duplicate_count'] / file_stats['total_samples'] * 100
                    if dup_rate > 10:  # Files with >10% duplication rate
                        file_name = Path(file_path).name
                        high_dup_files.append(f"{file_name} ({dup_rate:.1f}%)")
        
        if high_dup_files:
            report.append(f"  Files with high duplication (>10%): {', '.join(high_dup_files[:5])}")
            if len(high_dup_files) > 5:
                report.append(f"    ... and {len(high_dup_files) - 5} more")
        
        report.append("")

    # Configuration parameters analysis
    if all_results:
        config_keys = all_results[0].config_keys
        report.append("CONFIGURATION PARAMETERS:")
        report.append(f"  Parameter count: {len(config_keys)}")
        report.append(f"  Parameter names: {', '.join(config_keys)}")
        
        # Show sample configuration values for first few samples
        report.append("\n  Sample configurations (first 3 samples):")
        for i, result in enumerate(all_results[:3]):
            config_dict = dict(zip(result.config_keys, result.config_values))
            report.append(f"    Sample {i+1}:")
            for key, value in config_dict.items():
                report.append(f"      {key}: {value}")
            if i < 2:  # Add separator between samples
                report.append("")
        
        # Show configuration value ranges
        if len(all_results) > 1:
            report.append("\n  Parameter value ranges:")
            for j, key in enumerate(config_keys):
                values = [result.config_values[j] for result in all_results]
                values_array = np.array(values)
                
                # Check if values are numeric or string
                if values_array.dtype.kind in ['U', 'S', 'O']:  # Unicode, byte string, or object
                    # For string values, show unique values or range
                    unique_values = np.unique(values_array)
                    if len(unique_values) <= 5:
                        report.append(f"    {key}: {list(unique_values)}")
                    else:
                        report.append(f"    {key}: {len(unique_values)} unique values")
                else:
                    # For numeric values, show min/max range
                    try:
                        numeric_values = values_array.astype(float)
                        report.append(f"    {key}: [{np.min(numeric_values):.6f}, {np.max(numeric_values):.6f}]")
                    except (ValueError, TypeError):
                        # Fallback for mixed types
                        unique_values = np.unique(values_array)
                        if len(unique_values) <= 5:
                            report.append(f"    {key}: {list(unique_values)}")
                        else:
                            report.append(f"    {key}: {len(unique_values)} unique values")
        
        report.append("")

    # Add more sections as needed...

    report_text = "\n".join(report)
    print("\n" + report_text)
    
    report_file = output_dir / "training_data_summary.txt"
    with open(report_file, 'w') as f:
        f.write(report_text)
    
    print(f"\nReport saved to: {report_file}")<|MERGE_RESOLUTION|>--- conflicted
+++ resolved
@@ -27,9 +27,6 @@
 from .cleaning import estimate_block_size
 
 
-<<<<<<< HEAD
-def detect_duplicate_configs(results: List[SimulationResult], precision: int = 8) -> dict:
-=======
 def detect_contaminated_configs(results: List[SimulationResult]) -> dict:
     """
     Detect samples where config values are actually parameter names (strings).
@@ -81,25 +78,22 @@
 
 
 def detect_duplicate_configs(results: List[SimulationResult]) -> dict:
->>>>>>> 0babbbd8
     """Detect duplicate configuration values within a list of simulation results."""
     if not results:
         return {'total_samples': 0, 'unique_configs': 0, 'duplicate_count': 0, 'duplicate_groups': []}
     
+    # Create config signatures for comparison
+    config_signatures = []
     config_to_indices = {}
     
     for i, result in enumerate(results):
-        try:
-            # Round float values to handle precision issues before creating the tuple
-            rounded_values = [round(v, precision) if isinstance(v, float) else v for v in result.config_values]
-            config_tuple = tuple(rounded_values)
-            
-            if config_tuple not in config_to_indices:
-                config_to_indices[config_tuple] = []
-            config_to_indices[config_tuple].append(i)
-        except (TypeError, ValueError):
-            # If a config is not hashable, we can't check it for duplication. Treat as unique by giving it a unique key.
-            config_to_indices[f"unhashable_{i}"] = [i]
+        # Create a tuple of config values for hashing/comparison
+        config_tuple = tuple(result.config_values)
+        config_signatures.append(config_tuple)
+        
+        if config_tuple not in config_to_indices:
+            config_to_indices[config_tuple] = []
+        config_to_indices[config_tuple].append(i)
     
     # Find duplicates
     duplicate_groups = []
@@ -121,8 +115,6 @@
         'duplicate_groups': duplicate_groups
     }
 
-<<<<<<< HEAD
-=======
 
 def analyze_contamination_across_files(pickle_files_list: list[Path]) -> dict:
     """Analyze contaminated config values across all pickle files."""
@@ -168,7 +160,6 @@
     }
 
 
->>>>>>> 0babbbd8
 def analyze_duplications_across_files(pickle_files_list: list[Path]) -> dict:
     """Analyze duplications in config values across all pickle files."""
     file_duplication_stats = {}
@@ -461,30 +452,11 @@
         # Show configuration value ranges
         if len(all_results) > 1:
             report.append("\n  Parameter value ranges:")
+            import numpy as np
             for j, key in enumerate(config_keys):
                 values = [result.config_values[j] for result in all_results]
                 values_array = np.array(values)
-                
-                # Check if values are numeric or string
-                if values_array.dtype.kind in ['U', 'S', 'O']:  # Unicode, byte string, or object
-                    # For string values, show unique values or range
-                    unique_values = np.unique(values_array)
-                    if len(unique_values) <= 5:
-                        report.append(f"    {key}: {list(unique_values)}")
-                    else:
-                        report.append(f"    {key}: {len(unique_values)} unique values")
-                else:
-                    # For numeric values, show min/max range
-                    try:
-                        numeric_values = values_array.astype(float)
-                        report.append(f"    {key}: [{np.min(numeric_values):.6f}, {np.max(numeric_values):.6f}]")
-                    except (ValueError, TypeError):
-                        # Fallback for mixed types
-                        unique_values = np.unique(values_array)
-                        if len(unique_values) <= 5:
-                            report.append(f"    {key}: {list(unique_values)}")
-                        else:
-                            report.append(f"    {key}: {len(unique_values)} unique values")
+                report.append(f"    {key}: [{np.min(values_array):.6f}, {np.max(values_array):.6f}]")
         
         report.append("")
 
